import os

import numpy as np


def softmax(logits):
    """Transforms predictions into probability values.

    Parameters
    ----------
    logits : array_like
        The logits predicted by the model.

    Returns
    -------
    `numpy.ndarray`
        Probability values corresponding to the logits.
    """

    assert logits.ndim == 1

    # for numerical reasons we subtract the max logit
    # (mathematically it doesn't matter!)
    # otherwise exp(logits) might become too large or too small
    logits = logits - np.max(logits)
    e = np.exp(logits)
    return e / np.sum(e)


def crossentropy(label, logits):
    """Calculates the cross-entropy.

    Parameters
    ----------
    logits : array_like
        The logits predicted by the model.
    label : int
        The label describing the target distribution.

    Returns
    -------
    float
        The cross-entropy between softmax(logits) and onehot(label).

    """

    assert logits.ndim == 1

    # for numerical reasons we subtract the max logit
    # (mathematically it doesn't matter!)
    # otherwise exp(logits) might become too large or too small
    logits = logits - np.max(logits)
    e = np.exp(logits)
    s = np.sum(e)
    ce = np.log(s) - logits[label]
    return ce


<<<<<<< HEAD
def batch_crossentropy(label, logits):
    """Calculates the cross-entropy for a batch of logits.

    Parameters
    ----------
    logits : array_like
        The logits predicted by the model for a batch of inputs.
    label : int
        The label describing the target distribution.

    Returns
    -------
    np.ndarray
        The cross-entropy between softmax(logits[i]) and onehot(label)
        for all i.

    """

    assert logits.ndim == 2

    # for numerical reasons we subtract the max logit
    # (mathematically it doesn't matter!)
    # otherwise exp(logits) might become too large or too small
    logits = logits - np.max(logits, axis=1, keepdims=True)
    e = np.exp(logits)
    s = np.sum(e, axis=1)
    ces = np.log(s) - logits[:, label]
    return ces
=======
def binarize(x, values, threshold=None, included_in='upper'):
    """Binarizes the values of x.

    Parameters
    ----------
    values : tuple of two floats
        The lower and upper value to which the inputs are mapped.
    threshold : float
        The threshold; defaults to (values[0] + values[1]) / 2 if None.
    included_in : str
        Whether the threshold value itself belongs to the lower or
        upper interval.

    """
    lower, upper = values

    if threshold is None:
        threshold = (lower + upper) / 2.

    x = x.copy()
    if included_in == 'lower':
        x[x <= threshold] = lower
        x[x > threshold] = upper
    elif included_in == 'upper':
        x[x < threshold] = lower
        x[x >= threshold] = upper
    else:
        raise ValueError('included_in must be "lower" or "upper"')
    return x
>>>>>>> 69cd00b9


def imagenet_example(shape=(224, 224), data_format='channels_last'):
    """ Returns an example image and its imagenet class label.

    Parameters
    ----------
    shape : list of integers
        The shape of the returned image.
    data_format : str
        "channels_first" or "channels_last"

    Returns
    -------
    image : array_like
        The example image.

    label : int
        The imagenet label associated with the image.

    """
    assert len(shape) == 2
    assert data_format in ['channels_first', 'channels_last']

    from PIL import Image
    path = os.path.join(os.path.dirname(__file__), 'example.png')
    image = Image.open(path)
    image = image.resize(shape)
    image = np.asarray(image, dtype=np.float32)
    image = image[:, :, :3]
    assert image.shape == shape + (3,)
    if data_format == 'channels_first':
        image = np.transpose(image, (2, 0, 1))
    return image, 282<|MERGE_RESOLUTION|>--- conflicted
+++ resolved
@@ -56,7 +56,6 @@
     return ce
 
 
-<<<<<<< HEAD
 def batch_crossentropy(label, logits):
     """Calculates the cross-entropy for a batch of logits.
 
@@ -85,7 +84,8 @@
     s = np.sum(e, axis=1)
     ces = np.log(s) - logits[:, label]
     return ces
-=======
+
+
 def binarize(x, values, threshold=None, included_in='upper'):
     """Binarizes the values of x.
 
@@ -115,7 +115,6 @@
     else:
         raise ValueError('included_in must be "lower" or "upper"')
     return x
->>>>>>> 69cd00b9
 
 
 def imagenet_example(shape=(224, 224), data_format='channels_last'):
